--- conflicted
+++ resolved
@@ -229,18 +229,12 @@
  revision = "7848b8beb9d38a98a78b75f78e05f8d2255f9dfe"
 
 [[override]]
-<<<<<<< HEAD
  name = "github.com/docker/cli"
  revision = "6b63d7b96a41055baddc3fa71f381c7f60bd5d8e"
 
 [[override]]
  name = "github.com/docker/distribution"
  revision = "edc3ab29cdff8694dd6feb85cfeb4b5f1b38ed9c"
-=======
-  # always keep this override
-  name = "github.com/mailgun/timetools"
-  revision = "7e6055773c5137efbeb3bd2410d705fe10ab6bfd"
->>>>>>> 546f0173
 
 [[override]]
   branch = "master"
@@ -252,10 +246,6 @@
   source = "github.com/ijc25/Gotty"
 
 [[override]]
-  name = "github.com/gorilla/websocket"
-  revision = "a69d9f6de432e2c6b296a947d8a5ee88f68522cf"
-
-[[override]]
   # ALWAYS keep this override
   name = "github.com/mailgun/timetools"
   revision = "7e6055773c5137efbeb3bd2410d705fe10ab6bfd"
@@ -263,14 +253,6 @@
 [[override]]
   branch = "master"
   name = "github.com/miekg/dns"
-#
-#[[override]]
-#  name = "golang.org/x/crypto"
-#  revision = "13931e22f9e72ea58bb73048bc752b48c6d4d4ac"
-#
-#[[override]]
-#  name = "golang.org/x/net"
-#  revision = "5ccada7d0a7ba9aeb5d3aca8d3501b4c2a509fec"
 
 [prune]
   non-go = true
