.PHONY: all docs docs-serve

SRCS = $(shell git ls-files '*.go' | grep -v '^vendor/')

TAG_NAME := $(shell git tag -l --contains HEAD)
SHA := $(shell git rev-parse HEAD)
VERSION_GIT := $(if $(TAG_NAME),$(TAG_NAME),$(SHA))
VERSION := $(if $(VERSION),$(VERSION),$(VERSION_GIT))

GIT_BRANCH := $(subst heads/,,$(shell git rev-parse --abbrev-ref HEAD 2>/dev/null))
TRAEFIK_DEV_IMAGE := traefik-dev$(if $(GIT_BRANCH),:$(subst /,-,$(GIT_BRANCH)))

REPONAME := $(shell echo $(REPO) | tr '[:upper:]' '[:lower:]')
TRAEFIK_IMAGE := $(if $(REPONAME),$(REPONAME),"traefik/traefik")

INTEGRATION_OPTS := $(if $(MAKE_DOCKER_HOST),-e "DOCKER_HOST=$(MAKE_DOCKER_HOST)",-v "/var/run/docker.sock:/var/run/docker.sock")
DOCKER_BUILD_ARGS := $(if $(DOCKER_VERSION), "--build-arg=DOCKER_VERSION=$(DOCKER_VERSION)",)

TRAEFIK_ENVS := \
	-e OS_ARCH_ARG \
	-e OS_PLATFORM_ARG \
	-e TESTFLAGS \
	-e VERBOSE \
	-e VERSION \
	-e CODENAME \
	-e TESTDIRS \
	-e CI \
	-e CONTAINER=DOCKER		# Indicator for integration tests that we are running inside a container.

TRAEFIK_MOUNT := -v "$(CURDIR)/dist:/go/src/github.com/traefik/traefik/dist"
DOCKER_RUN_OPTS := $(TRAEFIK_ENVS) $(TRAEFIK_MOUNT) "$(TRAEFIK_DEV_IMAGE)"
DOCKER_NON_INTERACTIVE ?= false
DOCKER_RUN_TRAEFIK := docker run $(INTEGRATION_OPTS) $(if $(DOCKER_NON_INTERACTIVE), , -it) $(DOCKER_RUN_OPTS)
DOCKER_RUN_TRAEFIK_TEST := docker run --add-host=host.docker.internal:127.0.0.1 --rm --name=traefik --network traefik-test-network -v $(PWD):$(PWD) -w $(PWD) $(INTEGRATION_OPTS) $(if $(DOCKER_NON_INTERACTIVE), , -it) $(DOCKER_RUN_OPTS)
DOCKER_RUN_TRAEFIK_NOTTY := docker run $(INTEGRATION_OPTS) $(if $(DOCKER_NON_INTERACTIVE), , -i) $(DOCKER_RUN_OPTS)

IN_DOCKER ?= true

PLATFORM_URL := $(if $(PLATFORM_URL),$(PLATFORM_URL),"https://pilot.traefik.io")

default: binary

## Build Dev Docker image
build-dev-image: dist
	$(if $(IN_DOCKER),docker build $(DOCKER_BUILD_ARGS) -t "$(TRAEFIK_DEV_IMAGE)" -f build.Dockerfile .,)

## Build Dev Docker image without cache
build-dev-image-no-cache: dist
	docker build --no-cache -t "$(TRAEFIK_DEV_IMAGE)" -f build.Dockerfile .

## Create the "dist" directory
dist:
	mkdir -p dist

## Build WebUI Docker image
build-webui-image:
	docker build -t traefik-webui --build-arg ARG_PLATFORM_URL=$(PLATFORM_URL) -f webui/Dockerfile webui

## Clean WebUI static generated assets
clean-webui:
	rm -r webui/static
	mkdir -p webui/static
	echo 'For more information show `webui/readme.md`' > webui/static/DONT-EDIT-FILES-IN-THIS-DIRECTORY.md

## Generate WebUI
<<<<<<< HEAD
generate-webui:
	if [ ! -f "webui/static/index.html" ]; then \
		$(MAKE) build-webui-image; \
		docker run --rm -v "$$PWD/webui/static":'/src/webui/static' traefik-webui yarn build:nc; \
		docker run --rm -v "$$PWD/webui/static":'/src/webui/static' traefik-webui chown -R $(shell id -u):$(shell id -g) ./static; \
	fi
=======
webui/static/index.html:
	$(MAKE) build-webui-image
	docker run --rm -v "$$PWD/webui/static":'/src/webui/static' traefik-webui npm run build:nc
	docker run --rm -v "$$PWD/webui/static":'/src/webui/static' traefik-webui chown -R $(shell id -u):$(shell id -g) ./static

generate-webui: webui/static/index.html
>>>>>>> a1e766e1

## Build the binary
binary: generate-webui build-dev-image
	$(if $(IN_DOCKER),$(DOCKER_RUN_TRAEFIK)) ./script/make.sh generate binary

## Build the linux binary locally
binary-debug: generate-webui
	GOOS=linux ./script/make.sh binary

## Build the binary for the standard platforms (linux, darwin, windows)
crossbinary-default: generate-webui build-dev-image
	$(DOCKER_RUN_TRAEFIK_NOTTY) ./script/make.sh generate crossbinary-default

## Build the binary for the standard platforms (linux, darwin, windows) in parallel
crossbinary-default-parallel:
	$(MAKE) generate-webui
	$(MAKE) build-dev-image crossbinary-default

## Run the unit and integration tests
test: build-dev-image
	-docker network create traefik-test-network --driver bridge --subnet 172.31.42.0/24
	trap 'docker network rm traefik-test-network' EXIT; \
	$(if $(IN_DOCKER),$(DOCKER_RUN_TRAEFIK_TEST),) ./script/make.sh generate test-unit binary test-integration

## Run the unit tests
test-unit: build-dev-image
	-docker network create traefik-test-network --driver bridge --subnet 172.31.42.0/24
	trap 'docker network rm traefik-test-network' EXIT; \
	$(if $(IN_DOCKER),$(DOCKER_RUN_TRAEFIK_TEST)) ./script/make.sh generate test-unit

## Run the integration tests
test-integration: build-dev-image
	-docker network create traefik-test-network --driver bridge --subnet 172.31.42.0/24
	trap 'docker network rm traefik-test-network' EXIT; \
	$(if $(IN_DOCKER),$(DOCKER_RUN_TRAEFIK_TEST),) ./script/make.sh generate binary test-integration

## Pull all images for integration tests
pull-images:
	grep --no-filename -E '^\s+image:' ./integration/resources/compose/*.yml | awk '{print $$2}' | sort | uniq | xargs -P 6 -n 1 docker pull

## Validate code and docs
validate-files: build-dev-image
	$(if $(IN_DOCKER),$(DOCKER_RUN_TRAEFIK)) ./script/make.sh generate validate-lint validate-misspell
	bash $(CURDIR)/script/validate-shell-script.sh

## Validate code, docs, and vendor
validate: build-dev-image
	$(if $(IN_DOCKER),$(DOCKER_RUN_TRAEFIK)) ./script/make.sh generate validate-lint validate-misspell validate-vendor
	bash $(CURDIR)/script/validate-shell-script.sh

## Clean up static directory and build a Docker Traefik image
build-image: clean-webui binary
	docker build -t $(TRAEFIK_IMAGE) .

## Build a Docker Traefik image
build-image-dirty: binary
	docker build -t $(TRAEFIK_IMAGE) .

## Locally build traefik for linux, then shove it an alpine image, with basic tools.
build-image-debug: binary-debug
	docker build -t $(TRAEFIK_IMAGE) -f debug.Dockerfile .

## Start a shell inside the build env
shell: build-dev-image
	$(DOCKER_RUN_TRAEFIK) /bin/bash

## Build documentation site
docs:
	make -C ./docs docs

## Serve the documentation site locally
docs-serve:
	make -C ./docs docs-serve

## Pull image for doc building
docs-pull-images:
	make -C ./docs docs-pull-images

## Generate CRD clientset and CRD manifests
generate-crd:
	@$(CURDIR)/script/code-gen.sh

## Generate code from dynamic configuration https://github.com/traefik/genconf
generate-genconf:
	go run ./cmd/internal/gen/

## Create packages for the release
release-packages: generate-webui build-dev-image
	rm -rf dist
	$(if $(IN_DOCKER),$(DOCKER_RUN_TRAEFIK_NOTTY)) goreleaser release --skip-publish --timeout="90m"
	$(if $(IN_DOCKER),$(DOCKER_RUN_TRAEFIK_NOTTY)) tar cfz dist/traefik-${VERSION}.src.tar.gz \
		--exclude-vcs \
		--exclude .idea \
		--exclude .travis \
		--exclude .semaphoreci \
		--exclude .github \
		--exclude dist .
	$(if $(IN_DOCKER),$(DOCKER_RUN_TRAEFIK_NOTTY)) chown -R $(shell id -u):$(shell id -g) dist/

## Format the Code
fmt:
	gofmt -s -l -w $(SRCS)

run-dev:
	go generate
	GO111MODULE=on go build ./cmd/traefik
	./traefik<|MERGE_RESOLUTION|>--- conflicted
+++ resolved
@@ -63,21 +63,12 @@
 	echo 'For more information show `webui/readme.md`' > webui/static/DONT-EDIT-FILES-IN-THIS-DIRECTORY.md
 
 ## Generate WebUI
-<<<<<<< HEAD
-generate-webui:
-	if [ ! -f "webui/static/index.html" ]; then \
-		$(MAKE) build-webui-image; \
-		docker run --rm -v "$$PWD/webui/static":'/src/webui/static' traefik-webui yarn build:nc; \
-		docker run --rm -v "$$PWD/webui/static":'/src/webui/static' traefik-webui chown -R $(shell id -u):$(shell id -g) ./static; \
-	fi
-=======
 webui/static/index.html:
 	$(MAKE) build-webui-image
-	docker run --rm -v "$$PWD/webui/static":'/src/webui/static' traefik-webui npm run build:nc
+	docker run --rm -v "$$PWD/webui/static":'/src/webui/static' traefik-webui yarn build:nc
 	docker run --rm -v "$$PWD/webui/static":'/src/webui/static' traefik-webui chown -R $(shell id -u):$(shell id -g) ./static
 
 generate-webui: webui/static/index.html
->>>>>>> a1e766e1
 
 ## Build the binary
 binary: generate-webui build-dev-image
