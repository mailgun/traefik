--- conflicted
+++ resolved
@@ -101,12 +101,8 @@
 // TCPServer holds a TCP Server configuration.
 type TCPServer struct {
 	Address string `json:"address,omitempty" toml:"address,omitempty" yaml:"address,omitempty" label:"-"`
-<<<<<<< HEAD
-	Port    string `toml:"-" json:"-" yaml:"-"`
+	Port    string `json:"-" toml:"-" yaml:"-"`
 	TLS     bool   `json:"tls,omitempty" toml:"tls,omitempty" yaml:"tls,omitempty"`
-=======
-	Port    string `json:"-" toml:"-" yaml:"-"`
->>>>>>> c4bea197
 }
 
 // +k8s:deepcopy-gen=true
