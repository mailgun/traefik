--- conflicted
+++ resolved
@@ -2612,11 +2612,7 @@
 			},
 		},
 		{
-<<<<<<< HEAD
 			desc:         "two HTTP service instances with one canary",
-=======
-			desc:         "UDP service with labels only",
->>>>>>> 9cd54bac
 			ConnectAware: true,
 			items: []itemData{
 				{
@@ -2626,19 +2622,12 @@
 					Name:       "Test",
 					Namespace:  "ns",
 					Labels: map[string]string{
-<<<<<<< HEAD
 						"traefik.consulcatalog.connect": "true",
-=======
-						"traefik.udp.routers.test-udp-label.service":                           "test-udp-label-service",
-						"traefik.udp.routers.test-udp-label.entryPoints":                       "udp",
-						"traefik.udp.services.test-udp-label-service.loadBalancer.server.port": "21116",
->>>>>>> 9cd54bac
-					},
-					Address: "127.0.0.1",
-					Port:    "80",
-					Status:  api.HealthPassing,
-				},
-<<<<<<< HEAD
+					},
+					Address: "127.0.0.1",
+					Port:    "80",
+					Status:  api.HealthPassing,
+				},
 				{
 					ID:         "2",
 					Node:       "Node1",
@@ -2826,8 +2815,6 @@
 					Port:    "80",
 					Status:  api.HealthPassing,
 				},
-=======
->>>>>>> 9cd54bac
 			},
 			expected: &dynamic.Configuration{
 				TCP: &dynamic.TCPConfiguration{
@@ -2837,7 +2824,6 @@
 				},
 				UDP: &dynamic.UDPConfiguration{
 					Routers: map[string]*dynamic.UDPRouter{
-<<<<<<< HEAD
 						"test": {
 							EntryPoints: []string{"udp"},
 							Service:     "Test",
@@ -2859,7 +2845,47 @@
 							LoadBalancer: &dynamic.UDPServersLoadBalancer{
 								Servers: []dynamic.UDPServer{
 									{Address: "127.0.0.2:80"},
-=======
+								},
+							},
+						},
+					},
+				},
+				HTTP: &dynamic.HTTPConfiguration{
+					Routers:           map[string]*dynamic.Router{},
+					Middlewares:       map[string]*dynamic.Middleware{},
+					Services:          map[string]*dynamic.Service{},
+					ServersTransports: map[string]*dynamic.ServersTransport{},
+				},
+			},
+		},
+		{
+			desc:         "UDP service with labels only",
+			ConnectAware: true,
+			items: []itemData{
+				{
+					ID:         "1",
+					Node:       "Node1",
+					Datacenter: "dc1",
+					Name:       "Test",
+					Namespace:  "ns",
+					Labels: map[string]string{
+						"traefik.udp.routers.test-udp-label.service":                           "test-udp-label-service",
+						"traefik.udp.routers.test-udp-label.entryPoints":                       "udp",
+						"traefik.udp.services.test-udp-label-service.loadBalancer.server.port": "21116",
+					},
+					Address: "127.0.0.1",
+					Port:    "80",
+					Status:  api.HealthPassing,
+				},
+			},
+			expected: &dynamic.Configuration{
+				TCP: &dynamic.TCPConfiguration{
+					Routers:     map[string]*dynamic.TCPRouter{},
+					Middlewares: map[string]*dynamic.TCPMiddleware{},
+					Services:    map[string]*dynamic.TCPService{},
+				},
+				UDP: &dynamic.UDPConfiguration{
+					Routers: map[string]*dynamic.UDPRouter{
 						"test-udp-label": {
 							EntryPoints: []string{"udp"},
 							Service:     "test-udp-label-service",
@@ -2870,7 +2896,6 @@
 							LoadBalancer: &dynamic.UDPServersLoadBalancer{
 								Servers: []dynamic.UDPServer{
 									{Address: "127.0.0.1:21116"},
->>>>>>> 9cd54bac
 								},
 							},
 						},
